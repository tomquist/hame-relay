# Hame Relay

This project helps you integrate your Marstek storage systems with both the official mobile app and local home automation systems. It supports all Marstek storage systems including the Marstek Saturn (B2500), Marstek Venus, and Marstek Jupiter, solving common integration challenges:

1. Using the official app with a locally configured storage system
2. Using home automation with a storage system configured for the official Hame cloud

**Important Note**: Hame Relay only forwards MQTT messages between the Hame cloud and your local MQTT broker. It does not create Home Assistant device entities or provide device integration. For full Home Assistant integration with automatic device discovery and control entities, use [hm2mqtt](https://github.com/tomquist/hm2mqtt) on top of Hame Relay.

## Quick Start for Home Assistant Users

The easiest way to get started is with the Home Assistant add-on:

### Installation

1. Add this repository to your Home Assistant add-on store:
   ```
   https://github.com/tomquist/hame-relay
   ```

2. Install the "Hame Relay" add-on
3. Enter your Hame account credentials (see configuration below)
4. Start the add-on

### Simple Configuration

Just enter your Hame account credentials. The add-on will automatically discover and configure all your devices:

```yaml
# Required: Your Hame account credentials
username: "your_hame_email@example.com"
password: "your_hame_password"
```

The add-on will:
- Automatically discover all your Marstek devices
- Configure the optimal forwarding direction for each device type
- Handle all the complex technical details behind the scenes

### Optional Settings

If you need to customize the behavior, you can also configure:

```yaml
# Optional: Use different MQTT broker (defaults to Home Assistant's MQTT)
mqtt_uri: "mqtt://username:password@host:1883"

# Optional: Global setting to flip all forwarding directions (usually keep off unless you know what you're doing)
inverse_forwarding: false

# Optional: For HMA/HMF/HMK/HMJ devices, specify which ones should use inverse forwarding
# Example: "0123456789abcdef01234567,9876543210fedcba76543210"
inverse_forwarding_device_ids: ""
```

The add-on handles everything else automatically.

## How It Works

Marstek storage systems can be configured to use either:
- The official Hame MQTT broker (default) - allows control via the mobile app but not local automation
- A local MQTT broker - allows local automation but breaks mobile app control (**Note: Only available for Marstek Saturn/B2500**)

This tool bridges these two scenarios by forwarding MQTT messages between your local broker and the Hame broker. The add-on automatically determines the best forwarding direction for each device type:

### Automatic Configuration
- **JPLS, HMM, HMN, HME, TPM-CN, HMG and other devices**: Always use inverse forwarding (required for proper operation)
- **HMA, HMF, HMK, HMJ devices**: Use selective forwarding based on your configuration (see `inverse_forwarding_device_ids`)

### Manual Mode Selection (Advanced)
You can also manually control the forwarding direction:

**Mode 1: Storage configured with local broker**
- **Only available for Marstek Saturn/B2500 systems**
- Use this when your Saturn/B2500 is configured to use your local MQTT broker
- The relay forwards necessary messages to the Hame broker
- Allows you to keep using the official mobile app while your storage runs on local MQTT

**Mode 2: Storage configured with Hame broker**
- **Required for Marstek Venus and Jupiter systems** (they cannot be reconfigured to use local MQTT)
- **Optional for Marstek Saturn/B2500** if you prefer to keep using the Hame broker
- Use this when your storage is using the default Hame MQTT broker
- The relay forwards messages from your local broker to Hame
- Allows local home automation control without reconfiguring your storage

## Prerequisites

- Either:
  - Home Assistant OS or a Home Assistant Supervised installation
  - Docker environment (see Advanced Docker Setup below)
- **Legal ownership of a Marstek storage system and associated Hame software**

## Advanced: Configure Storage with Local MQTT Broker

**Note: This section only applies to Marstek Saturn/B2500 systems. Marstek Venus and Jupiter systems cannot be configured with a local MQTT broker and must use inverse forwarding.**

This configuration allows you to use Mode 1, where your Saturn/B2500 connects to your local MQTT broker while maintaining mobile app functionality.

**You have two options to enable and configure MQTT:**

### Option 1: Contact Support (Recommended)
1. **Contact support to enable MQTT**: Use the in-app feedback functionality in the Power Zero/Marstek App to contact support and request MQTT activation for your B2500 device
2. Open the Power Zero/Marstek App and connect to your storage via Bluetooth
3. Under "Settings" you'll see an option "MQTT" now (after support has enabled it)
4. Fill out your MQTT broker settings. Make sure to enable or disable the checkbox "SSL connection enabled", depending on whether your broker supports SSL (disable if unsure)
5. **Important**: Make sure you write down the MAC address displayed in the Marstek app! You will need it later and the WIFI MAC address of the battery is the wrong one.
6. Save

### Option 2: Direct Bluetooth Configuration
1. With an Android smartphone or Bluetooth-enabled PC, use [this tool](https://tomquist.github.io/hame-relay/b2500.html) to configure the MQTT broker directly via Bluetooth
2. **Important**: Make sure you write down the MAC address that is displayed in this tool! You will need it later and the WIFI MAC address of the battery is the wrong one.

**⚠️ Important Warning**: Enabling MQTT on the device will disable the cloud connection. You will not be able to use the PowerZero or Marstek app to monitor or control your device anymore. You can re-enable the cloud connection by using this Hame Relay tool in Mode 1.

Now your storage can be controlled through your own MQTT broker. See [this document](https://eu.hamedata.com/ems/mqtt/index.html?version=2) for more information.

## Advanced: Docker Setup

For advanced users who prefer Docker over the Home Assistant add-on, you can run the relay directly.

### Simple Docker Setup

1. Create a directory for your configuration:
```bash
mkdir hame-relay
cd hame-relay
mkdir config
```

2. Create a minimal config file (`config/config.json`):
```json
{
  "broker_url": "mqtt://username:password@your-broker-url",
  "username": "your_hame_email@example.com",
  "password": "your_hame_password"
}
```

3. Run the container:
```bash
docker run -d \
  --name hame-relay \
  --restart unless-stopped \
  -v "$(pwd)/config:/app/config" \
<<<<<<< HEAD
  -e LOG_LEVEL=info \
  ghcr.io/tomquist/hame-relay:main
=======
  ghcr.io/tomquist/hame-relay:latest
>>>>>>> a9402bbc
```

### Docker Compose

Create a `docker-compose.yml` file:
```yaml
version: '3.8'

services:
  mqtt-forwarder:
    image: ghcr.io/tomquist/hame-relay:latest
    container_name: hame-relay
    restart: unless-stopped
    volumes:
      - ./config:/app/config
    environment:
      - LOG_LEVEL=info
```

Start the container:
```bash
docker compose up -d
```

### Advanced Docker Configuration

The Docker version supports additional configuration options not available in the Home Assistant add-on:

```json
{
  "broker_url": "mqtt://username:password@your-broker-url",
  "username": "your_hame_email@example.com",
  "password": "your_hame_password",
  "inverse_forwarding": false,
  "default_broker_id": "hame-2024",
  "inverse_forwarding_device_ids": "",
  "devices": [
    { 
      "device_id": "24-digit-device-id", 
      "mac": "maccaddresswithoutcolons", 
      "type": "HMA-1", 
      "version": 0,
      "inverse_forwarding": true,
      "broker_id": "hame-2025"
    }
  ]
}
```

## Development

For development instructions, see [CONTRIBUTING.md](CONTRIBUTING.md)

## Interoperability Statement

This software is developed for the sole purpose of achieving interoperability between Marstek storage systems and home automation platforms, in accordance with EU Directive 2009/24/EC Article 6. The relay enables legitimate users to maintain functionality of both official mobile applications and local automation systems that would otherwise be mutually exclusive. All reverse engineering activities conducted during development were limited to extracting only the minimum information necessary to establish communication protocols for interoperability purposes.

**Legal Compliance**: This project does not compete with or replace the original Hame software. Users must own legitimate copies of the original software and hardware. Any embedded certificates or authentication data included are used solely for interoperability purposes as permitted under EU Directive 2009/24/EC Article 6.

## License & Legal

This project is provided for interoperability purposes only. Users are responsible for ensuring compliance with applicable laws in their jurisdiction. The project maintainers make no warranties regarding legal compliance beyond the stated interoperability purpose.<|MERGE_RESOLUTION|>--- conflicted
+++ resolved
@@ -142,12 +142,8 @@
   --name hame-relay \
   --restart unless-stopped \
   -v "$(pwd)/config:/app/config" \
-<<<<<<< HEAD
   -e LOG_LEVEL=info \
   ghcr.io/tomquist/hame-relay:main
-=======
-  ghcr.io/tomquist/hame-relay:latest
->>>>>>> a9402bbc
 ```
 
 ### Docker Compose
