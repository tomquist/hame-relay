name: "Hame Relay"
<<<<<<< HEAD
version: "develop"
=======
version: "1.2.0"
>>>>>>> a9402bbc
slug: "hame_relay"
description: "Connect B2500 storage to Home Assistant while keeping mobile app functionality"
url: "https://github.com/tomquist/hame-relay"
image: "ghcr.io/tomquist/hame-relay-addon"
arch:
  - armv7
  - aarch64
  - amd64
init: false
startup: application
boot: auto
services:
  - mqtt:need
watchdog: "http://[HOST]:[PORT:8080]/health"
options:
  log_level: info
schema:
  mqtt_uri: str?
  inverse_forwarding: bool?
  default_broker_id: list(hame-2024|hame-2025)?
  log_level: list(trace|debug|info|warn|error|fatal)?
  username: str
  password: password
  inverse_forwarding_device_ids: str?<|MERGE_RESOLUTION|>--- conflicted
+++ resolved
@@ -1,9 +1,5 @@
 name: "Hame Relay"
-<<<<<<< HEAD
-version: "develop"
-=======
-version: "1.2.0"
->>>>>>> a9402bbc
+version: "next"
 slug: "hame_relay"
 description: "Connect B2500 storage to Home Assistant while keeping mobile app functionality"
 url: "https://github.com/tomquist/hame-relay"
